--- conflicted
+++ resolved
@@ -1,3 +1,6 @@
+# Java Distribution Updater for Windows
+
+This repository includes PowerShell scripts to automatically install or update multiple Java distributions (Oracle JDK, OpenJDK, Microsoft Build of OpenJDK) on Windows machines. The update process detects and manages different Java distributions, supporting both local execution and Azure Automation deployment.
 # Java Distribution Updater for Windows
 
 This repository includes PowerShell scripts to automatically install or update multiple Java distributions (Oracle JDK, OpenJDK, Microsoft Build of OpenJDK) on Windows machines. The update process detects and manages different Java distributions, supporting both local execution and Azure Automation deployment.
@@ -6,6 +9,8 @@
 
 | File | Description |
 |------|-------------|
+| `Update-Java-Distribution.ps1` | Local script for updating multiple Java distributions with logging and cleanup |
+| `Update-Java-Distribution-AzureRunbook.ps1` | Azure Automation Runbook version that logs results to Log Analytics |
 | `Update-Java-Distribution.ps1` | Local script for updating multiple Java distributions with logging and cleanup |
 | `Update-Java-Distribution-AzureRunbook.ps1` | Azure Automation Runbook version that logs results to Log Analytics |
 
@@ -25,18 +30,31 @@
 - Error handling and detailed status reporting
 
 ## 🖥️ Local Execution
+- Supports multiple Java distributions:
+  - Oracle JDK (version 24)
+  - Eclipse Adoptium OpenJDK/JRE (version 21.0.6+7)
+  - Microsoft Build of OpenJDK
+- Automatic detection of installed distributions
+- Silent installation and updates
+- Comprehensive logging:
+  - Local CSV logging
+  - Azure Log Analytics integration for runbook version
+- Distribution-specific installation paths and configurations
+- Cleanup of temporary files
+- Error handling and detailed status reporting
 
+## 🖥️ Local Execution
+
+To run the local script:
 To run the local script:
 
 ```powershell
 .\Update-Java-Distribution.ps1
+.\Update-Java-Distribution.ps1
 ```
 
 This will:
-<<<<<<< HEAD
 
-=======
->>>>>>> 258978b7
 - Detect all installed Java distributions
 - Update each distribution if needed
 - Log results to local CSV file
@@ -45,10 +63,7 @@
 
 1. Import `Update-Java-Distribution-AzureRunbook.ps1` into your Azure Automation account
 2. Configure required parameters:
-<<<<<<< HEAD
 
-=======
->>>>>>> 258978b7
    ```powershell
    Required:
    - WorkspaceId    : Log Analytics Workspace ID
@@ -58,10 +73,7 @@
    - LogType        : Custom log type (default: JavaUpdateLog)
    - ComputerName   : Target computer name (default: local computer)
    ```
-<<<<<<< HEAD
 
-=======
->>>>>>> 258978b7
 3. Create Automation variables:
    - Create `WorkspaceId` variable with your Log Analytics Workspace ID
    - Create `SharedKey` variable with your Log Analytics Primary Key
@@ -72,10 +84,7 @@
 ### Sample KQL Queries
 
 Query all updates in the last 7 days:
-<<<<<<< HEAD
 
-=======
->>>>>>> 258978b7
 ```kusto
 JavaUpdateLog_CL
 | where TimeGenerated > ago(7d)
@@ -84,10 +93,7 @@
 ```
 
 Find failed updates:
-<<<<<<< HEAD
 
-=======
->>>>>>> 258978b7
 ```kusto
 JavaUpdateLog_CL
 | where Status_s == "Update Failed"
@@ -96,11 +102,18 @@
 
 ### Log Schema
 
+### Log Schema
+
 ```json
 {
   "TimeGenerated": "2024-01-20T10:30:00Z",
   "Distribution": "Oracle JDK",
+  "TimeGenerated": "2024-01-20T10:30:00Z",
+  "Distribution": "Oracle JDK",
   "Status": "Updated",
+  "CurrentVersion": "17.0.9",
+  "UpdatedVersion": "24",
+  "ComputerName": "DESKTOP-ABC123"
   "CurrentVersion": "17.0.9",
   "UpdatedVersion": "24",
   "ComputerName": "DESKTOP-ABC123"
@@ -108,7 +121,6 @@
 ```
 
 ## 🔄 Supported Java Versions
-<<<<<<< HEAD
 
 | Distribution | Latest Version | Download Source |
 |--------------|---------------|-----------------|
@@ -135,32 +147,4 @@
 
 1. Access Denied: Run with administrative privileges
 2. Network Issues: Verify connectivity to download sources
-3. Installation Failures: Check Windows Event Logs
-=======
-
-| Distribution | Latest Version | Download Source |
-|--------------|---------------|-----------------|
-| Oracle JDK | 24 | Oracle Technology Network |
-| OpenJDK/JRE | 21.0.6+7 | Eclipse Adoptium |
-| Microsoft JDK | Latest | Microsoft OpenJDK |
-
-## 🛡️ Security Notes
-
-- Scripts require administrative privileges
-- Uses HTTPS for all downloads
-- Verifies downloads before installation
-- Supports both local and domain authentication
-- Cleans up temporary files after installation
-
-## 🔍 Troubleshooting
-
-Logs can be found in:
-- Local execution: Check `JavaUpdateLog.csv` in script directory
-- Azure Runbook: Check Log Analytics under custom logs (`JavaUpdateLog_CL`)
-
-Common issues:
-1. Access Denied: Run with administrative privileges
-2. Network Issues: Verify connectivity to download sources
-3. Installation Failures: Check Windows Event Logs
-
->>>>>>> 258978b7
+3. Installation Failures: Check Windows Event Logs